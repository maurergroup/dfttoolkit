--- conflicted
+++ resolved
@@ -277,18 +277,6 @@
             assert self.ao.check_spin_polarised() is False
 
     def test_get_convergence_parameters(self, ref_data) -> None:
-<<<<<<< HEAD
-        if self._aims_fixture_no in [7, 8]:
-            assert (
-                self.ao.get_convergence_parameters()
-                == ref_data["conv_params"][1]
-            )
-        elif self._aims_fixture_no in [1, 2, 3, 4, 5, 6, 9, 10]:
-            assert (
-                self.ao.get_convergence_parameters()
-                == ref_data["conv_params"][0]
-            )
-=======
         if self._aims_fixture_no in [1, 2, 3, 4, 9, 10]:
             assert self.ao.get_convergence_parameters() == ref_data["conv_params"][0]
         elif self._aims_fixture_no == 5:
@@ -299,7 +287,6 @@
             assert self.ao.get_convergence_parameters() == ref_data["conv_params"][3]
         elif self._aims_fixture_no == 8:
             assert self.ao.get_convergence_parameters() == ref_data["conv_params"][4]
->>>>>>> 5055f076
 
     def test_get_final_energy(self) -> None:
         final_energies = [
